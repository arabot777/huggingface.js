--- conflicted
+++ resolved
@@ -39,9 +39,6 @@
 	sambanova: {},
 	scaleway: {},
 	together: {},
-<<<<<<< HEAD
 	"wavespeed-ai": {},
-=======
 	"zai-org": {},
->>>>>>> b91864d3
 };