import * as BlackForestLabs from "../providers/black-forest-labs";
import * as Cerebras from "../providers/cerebras";
import * as Cohere from "../providers/cohere";
import * as FalAI from "../providers/fal-ai";
import * as FeatherlessAI from "../providers/featherless-ai";
import * as Fireworks from "../providers/fireworks-ai";
import * as Groq from "../providers/groq";
import * as HFInference from "../providers/hf-inference";
import * as Hyperbolic from "../providers/hyperbolic";
import * as Nebius from "../providers/nebius";
import * as Novita from "../providers/novita";
import * as Nscale from "../providers/nscale";
import * as OpenAI from "../providers/openai";
import * as OvhCloud from "../providers/ovhcloud";
import type {
	AudioClassificationTaskHelper,
	AudioToAudioTaskHelper,
	AutomaticSpeechRecognitionTaskHelper,
	ConversationalTaskHelper,
	DocumentQuestionAnsweringTaskHelper,
	FeatureExtractionTaskHelper,
	FillMaskTaskHelper,
	ImageClassificationTaskHelper,
	ImageSegmentationTaskHelper,
	ImageToImageTaskHelper,
	ImageToTextTaskHelper,
	ObjectDetectionTaskHelper,
	QuestionAnsweringTaskHelper,
	SentenceSimilarityTaskHelper,
	SummarizationTaskHelper,
	TableQuestionAnsweringTaskHelper,
	TabularClassificationTaskHelper,
	TabularRegressionTaskHelper,
	TaskProviderHelper,
	TextClassificationTaskHelper,
	TextGenerationTaskHelper,
	TextToAudioTaskHelper,
	TextToImageTaskHelper,
	TextToSpeechTaskHelper,
	TextToVideoTaskHelper,
	TokenClassificationTaskHelper,
	TranslationTaskHelper,
	VisualQuestionAnsweringTaskHelper,
	ZeroShotClassificationTaskHelper,
	ZeroShotImageClassificationTaskHelper,
} from "../providers/providerHelper";
import * as Replicate from "../providers/replicate";
import * as Sambanova from "../providers/sambanova";
import * as Together from "../providers/together";
<<<<<<< HEAD
import * as WavesppedAI from "../providers/wavespeed-ai";
import type { InferenceProvider, InferenceTask } from "../types";
=======
import type { InferenceProvider, InferenceProviderOrPolicy, InferenceTask } from "../types";
>>>>>>> 28c20e60

export const PROVIDERS: Record<InferenceProvider, Partial<Record<InferenceTask, TaskProviderHelper>>> = {
	"black-forest-labs": {
		"text-to-image": new BlackForestLabs.BlackForestLabsTextToImageTask(),
	},
	cerebras: {
		conversational: new Cerebras.CerebrasConversationalTask(),
	},
	cohere: {
		conversational: new Cohere.CohereConversationalTask(),
	},
	"fal-ai": {
		"text-to-image": new FalAI.FalAITextToImageTask(),
		"text-to-speech": new FalAI.FalAITextToSpeechTask(),
		"text-to-video": new FalAI.FalAITextToVideoTask(),
		"automatic-speech-recognition": new FalAI.FalAIAutomaticSpeechRecognitionTask(),
	},
	"featherless-ai": {
		conversational: new FeatherlessAI.FeatherlessAIConversationalTask(),
		"text-generation": new FeatherlessAI.FeatherlessAITextGenerationTask(),
	},
	"hf-inference": {
		"text-to-image": new HFInference.HFInferenceTextToImageTask(),
		conversational: new HFInference.HFInferenceConversationalTask(),
		"text-generation": new HFInference.HFInferenceTextGenerationTask(),
		"text-classification": new HFInference.HFInferenceTextClassificationTask(),
		"question-answering": new HFInference.HFInferenceQuestionAnsweringTask(),
		"audio-classification": new HFInference.HFInferenceAudioClassificationTask(),
		"automatic-speech-recognition": new HFInference.HFInferenceAutomaticSpeechRecognitionTask(),
		"fill-mask": new HFInference.HFInferenceFillMaskTask(),
		"feature-extraction": new HFInference.HFInferenceFeatureExtractionTask(),
		"image-classification": new HFInference.HFInferenceImageClassificationTask(),
		"image-segmentation": new HFInference.HFInferenceImageSegmentationTask(),
		"document-question-answering": new HFInference.HFInferenceDocumentQuestionAnsweringTask(),
		"image-to-text": new HFInference.HFInferenceImageToTextTask(),
		"object-detection": new HFInference.HFInferenceObjectDetectionTask(),
		"audio-to-audio": new HFInference.HFInferenceAudioToAudioTask(),
		"zero-shot-image-classification": new HFInference.HFInferenceZeroShotImageClassificationTask(),
		"zero-shot-classification": new HFInference.HFInferenceZeroShotClassificationTask(),
		"image-to-image": new HFInference.HFInferenceImageToImageTask(),
		"sentence-similarity": new HFInference.HFInferenceSentenceSimilarityTask(),
		"table-question-answering": new HFInference.HFInferenceTableQuestionAnsweringTask(),
		"tabular-classification": new HFInference.HFInferenceTabularClassificationTask(),
		"text-to-speech": new HFInference.HFInferenceTextToSpeechTask(),
		"token-classification": new HFInference.HFInferenceTokenClassificationTask(),
		translation: new HFInference.HFInferenceTranslationTask(),
		summarization: new HFInference.HFInferenceSummarizationTask(),
		"visual-question-answering": new HFInference.HFInferenceVisualQuestionAnsweringTask(),
		"tabular-regression": new HFInference.HFInferenceTabularRegressionTask(),
		"text-to-audio": new HFInference.HFInferenceTextToAudioTask(),
	},
	"fireworks-ai": {
		conversational: new Fireworks.FireworksConversationalTask(),
	},
	groq: {
		conversational: new Groq.GroqConversationalTask(),
		"text-generation": new Groq.GroqTextGenerationTask(),
	},
	hyperbolic: {
		"text-to-image": new Hyperbolic.HyperbolicTextToImageTask(),
		conversational: new Hyperbolic.HyperbolicConversationalTask(),
		"text-generation": new Hyperbolic.HyperbolicTextGenerationTask(),
	},
	nebius: {
		"text-to-image": new Nebius.NebiusTextToImageTask(),
		conversational: new Nebius.NebiusConversationalTask(),
		"text-generation": new Nebius.NebiusTextGenerationTask(),
		"feature-extraction": new Nebius.NebiusFeatureExtractionTask(),
	},
	novita: {
		conversational: new Novita.NovitaConversationalTask(),
		"text-generation": new Novita.NovitaTextGenerationTask(),
	},
	nscale: {
		"text-to-image": new Nscale.NscaleTextToImageTask(),
		conversational: new Nscale.NscaleConversationalTask(),
	},
	openai: {
		conversational: new OpenAI.OpenAIConversationalTask(),
	},
	ovhcloud: {
		conversational: new OvhCloud.OvhCloudConversationalTask(),
		"text-generation": new OvhCloud.OvhCloudTextGenerationTask(),
	},
	replicate: {
		"text-to-image": new Replicate.ReplicateTextToImageTask(),
		"text-to-speech": new Replicate.ReplicateTextToSpeechTask(),
		"text-to-video": new Replicate.ReplicateTextToVideoTask(),
	},
	sambanova: {
		conversational: new Sambanova.SambanovaConversationalTask(),
		"feature-extraction": new Sambanova.SambanovaFeatureExtractionTask(),
	},
	together: {
		"text-to-image": new Together.TogetherTextToImageTask(),
		conversational: new Together.TogetherConversationalTask(),
		"text-generation": new Together.TogetherTextGenerationTask(),
	},
	"wavespeed-ai": {
		"text-to-image": new WavesppedAI.WavespeedAITextToImageTask(),
		"text-to-video": new WavesppedAI.WavespeedAITextToVideoTask(),
		"image-to-image": new WavesppedAI.WavespeedAIImageToImageTask(),
	},
};

/**
 * Get provider helper instance by name and task
 */
export function getProviderHelper(
	provider: InferenceProviderOrPolicy,
	task: "text-to-image"
): TextToImageTaskHelper & TaskProviderHelper;
export function getProviderHelper(
	provider: InferenceProviderOrPolicy,
	task: "conversational"
): ConversationalTaskHelper & TaskProviderHelper;
export function getProviderHelper(
	provider: InferenceProviderOrPolicy,
	task: "text-generation"
): TextGenerationTaskHelper & TaskProviderHelper;
export function getProviderHelper(
	provider: InferenceProviderOrPolicy,
	task: "text-to-speech"
): TextToSpeechTaskHelper & TaskProviderHelper;
export function getProviderHelper(
	provider: InferenceProviderOrPolicy,
	task: "text-to-audio"
): TextToAudioTaskHelper & TaskProviderHelper;
export function getProviderHelper(
	provider: InferenceProviderOrPolicy,
	task: "automatic-speech-recognition"
): AutomaticSpeechRecognitionTaskHelper & TaskProviderHelper;
export function getProviderHelper(
	provider: InferenceProviderOrPolicy,
	task: "text-to-video"
): TextToVideoTaskHelper & TaskProviderHelper;
export function getProviderHelper(
	provider: InferenceProviderOrPolicy,
	task: "text-classification"
): TextClassificationTaskHelper & TaskProviderHelper;
export function getProviderHelper(
	provider: InferenceProviderOrPolicy,
	task: "question-answering"
): QuestionAnsweringTaskHelper & TaskProviderHelper;
export function getProviderHelper(
	provider: InferenceProviderOrPolicy,
	task: "audio-classification"
): AudioClassificationTaskHelper & TaskProviderHelper;
export function getProviderHelper(
	provider: InferenceProviderOrPolicy,
	task: "audio-to-audio"
): AudioToAudioTaskHelper & TaskProviderHelper;
export function getProviderHelper(
	provider: InferenceProviderOrPolicy,
	task: "fill-mask"
): FillMaskTaskHelper & TaskProviderHelper;
export function getProviderHelper(
	provider: InferenceProviderOrPolicy,
	task: "feature-extraction"
): FeatureExtractionTaskHelper & TaskProviderHelper;
export function getProviderHelper(
	provider: InferenceProviderOrPolicy,
	task: "image-classification"
): ImageClassificationTaskHelper & TaskProviderHelper;
export function getProviderHelper(
	provider: InferenceProviderOrPolicy,
	task: "image-segmentation"
): ImageSegmentationTaskHelper & TaskProviderHelper;
export function getProviderHelper(
	provider: InferenceProviderOrPolicy,
	task: "document-question-answering"
): DocumentQuestionAnsweringTaskHelper & TaskProviderHelper;
export function getProviderHelper(
	provider: InferenceProviderOrPolicy,
	task: "image-to-text"
): ImageToTextTaskHelper & TaskProviderHelper;
export function getProviderHelper(
	provider: InferenceProviderOrPolicy,
	task: "object-detection"
): ObjectDetectionTaskHelper & TaskProviderHelper;
export function getProviderHelper(
	provider: InferenceProviderOrPolicy,
	task: "zero-shot-image-classification"
): ZeroShotImageClassificationTaskHelper & TaskProviderHelper;
export function getProviderHelper(
	provider: InferenceProviderOrPolicy,
	task: "zero-shot-classification"
): ZeroShotClassificationTaskHelper & TaskProviderHelper;
export function getProviderHelper(
	provider: InferenceProviderOrPolicy,
	task: "image-to-image"
): ImageToImageTaskHelper & TaskProviderHelper;
export function getProviderHelper(
	provider: InferenceProviderOrPolicy,
	task: "sentence-similarity"
): SentenceSimilarityTaskHelper & TaskProviderHelper;
export function getProviderHelper(
	provider: InferenceProviderOrPolicy,
	task: "table-question-answering"
): TableQuestionAnsweringTaskHelper & TaskProviderHelper;
export function getProviderHelper(
	provider: InferenceProviderOrPolicy,
	task: "tabular-classification"
): TabularClassificationTaskHelper & TaskProviderHelper;
export function getProviderHelper(
	provider: InferenceProviderOrPolicy,
	task: "tabular-regression"
): TabularRegressionTaskHelper & TaskProviderHelper;
export function getProviderHelper(
	provider: InferenceProviderOrPolicy,
	task: "token-classification"
): TokenClassificationTaskHelper & TaskProviderHelper;
export function getProviderHelper(
	provider: InferenceProviderOrPolicy,
	task: "translation"
): TranslationTaskHelper & TaskProviderHelper;
export function getProviderHelper(
	provider: InferenceProviderOrPolicy,
	task: "summarization"
): SummarizationTaskHelper & TaskProviderHelper;
export function getProviderHelper(
	provider: InferenceProviderOrPolicy,
	task: "visual-question-answering"
): VisualQuestionAnsweringTaskHelper & TaskProviderHelper;
export function getProviderHelper(
	provider: InferenceProviderOrPolicy,
	task: InferenceTask | undefined
): TaskProviderHelper;

export function getProviderHelper(
	provider: InferenceProviderOrPolicy,
	task: InferenceTask | undefined
): TaskProviderHelper {
	if ((provider === "hf-inference" && !task) || provider === "auto") {
		return new HFInference.HFInferenceTask();
	}
	if (!task) {
		throw new Error("you need to provide a task name when using an external provider, e.g. 'text-to-image'");
	}
	if (!(provider in PROVIDERS)) {
		throw new Error(`Provider '${provider}' not supported. Available providers: ${Object.keys(PROVIDERS)}`);
	}
	const providerTasks = PROVIDERS[provider];
	if (!providerTasks || !(task in providerTasks)) {
		throw new Error(
			`Task '${task}' not supported for provider '${provider}'. Available tasks: ${Object.keys(providerTasks ?? {})}`
		);
	}
	return providerTasks[task] as TaskProviderHelper;
}<|MERGE_RESOLUTION|>--- conflicted
+++ resolved
@@ -47,12 +47,8 @@
 import * as Replicate from "../providers/replicate";
 import * as Sambanova from "../providers/sambanova";
 import * as Together from "../providers/together";
-<<<<<<< HEAD
 import * as WavesppedAI from "../providers/wavespeed-ai";
-import type { InferenceProvider, InferenceTask } from "../types";
-=======
 import type { InferenceProvider, InferenceProviderOrPolicy, InferenceTask } from "../types";
->>>>>>> 28c20e60
 
 export const PROVIDERS: Record<InferenceProvider, Partial<Record<InferenceTask, TaskProviderHelper>>> = {
 	"black-forest-labs": {
