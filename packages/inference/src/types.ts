import type { ChatCompletionInput, PipelineType, WidgetType } from "@huggingface/tasks";

/**
 * HF model id, like "meta-llama/Llama-3.3-70B-Instruct"
 */
export type ModelId = string;

export interface Logger {
	debug: (message: string, ...args: unknown[]) => void;
	info: (message: string, ...args: unknown[]) => void;
	warn: (message: string, ...args: unknown[]) => void;
	error: (message: string, ...args: unknown[]) => void;
	log: (message: string, ...args: unknown[]) => void;
}

export interface Options {
	/**
	 * (Default: true) Boolean. If a request 503s, the request will be retried with the same parameters.
	 */
	retry_on_error?: boolean;

	/**
	 * Custom fetch function to use instead of the default one, for example to use a proxy or edit headers.
	 */
	fetch?: typeof fetch;
	/**
	 * Abort Controller signal to use for request interruption.
	 */
	signal?: AbortSignal;

	/**
	 * (Default: "same-origin"). String | Boolean. Credentials to use for the request. If this is a string, it will be passed straight on. If it's a boolean, true will be "include" and false will not send credentials at all.
	 */
	includeCredentials?: string | boolean;

	/**
	 * The billing account to use for the requests.
	 *
	 * By default the requests are billed on the user's account.
	 * Requests can only be billed to an organization the user is a member of, and which has subscribed to Enterprise Hub.
	 */
	billTo?: string;
}

export type InferenceTask = Exclude<PipelineType, "other"> | "conversational";

export const INFERENCE_PROVIDERS = [
	"baseten",
	"black-forest-labs",
	"cerebras",
	"clarifai",
	"cohere",
	"fal-ai",
	"featherless-ai",
	"fireworks-ai",
	"groq",
	"hf-inference",
	"hyperbolic",
	"nebius",
	"novita",
	"nscale",
	"openai",
	"ovhcloud",
	"publicai",
	"replicate",
	"sambanova",
	"scaleway",
	"together",
<<<<<<< HEAD
	"wavespeed-ai",
=======
	"zai-org",
>>>>>>> b91864d3
] as const;

export const PROVIDERS_OR_POLICIES = [...INFERENCE_PROVIDERS, "auto"] as const;

export type InferenceProvider = (typeof INFERENCE_PROVIDERS)[number];

export type InferenceProviderOrPolicy = (typeof PROVIDERS_OR_POLICIES)[number];

export interface InferenceProviderMappingEntry {
	adapter?: string;
	adapterWeightsPath?: string;
	hfModelId: ModelId;
	provider: string;
	providerId: string;
	status: "live" | "staging";
	task: WidgetType;
	type?: "single-model" | "tag-filter";
}

export interface BaseArgs {
	/**
	 * The access token to use. Without it, you'll get rate-limited quickly.
	 *
	 * Can be created for free in hf.co/settings/token
	 *
	 * You can also pass an external Inference provider's key if you intend to call a compatible provider like Sambanova, Together, Replicate...
	 */
	accessToken?: string;

	/**
	 * The HF model to use.
	 *
	 * If not specified, will call huggingface.co/api/tasks to get the default model for the task.
	 *
	 * /!\ Legacy behavior allows this to be an URL, but this is deprecated and will be removed in the future.
	 * Use the `endpointUrl` parameter instead.
	 */
	model?: ModelId;

	/**
	 * The URL of the endpoint to use.
	 *
	 * If not specified, will call the default router.huggingface.co Inference Providers endpoint.
	 */
	endpointUrl?: string;

	/**
	 * Set an Inference provider to run this model on.
	 *
	 * Defaults to "auto" i.e. the first of the providers available for the model, sorted by the user's order in https://hf.co/settings/inference-providers.
	 */
	provider?: InferenceProviderOrPolicy;
}

export type RequestArgs = BaseArgs &
	(
		| { data: Blob | ArrayBuffer }
		| { inputs: unknown }
		| { prompt: string }
		| { text: string }
		| { audio_url: string }
		| ChatCompletionInput
	) & {
		parameters?: Record<string, unknown>;
	};

export type AuthMethod = "none" | "hf-token" | "credentials-include" | "provider-key";

export interface HeaderParams {
	accessToken?: string;
	authMethod: AuthMethod;
}

export interface UrlParams {
	authMethod: AuthMethod;
	model: string;
	task?: InferenceTask;
}

export interface BodyParams<T extends Record<string, unknown> = Record<string, unknown>> {
	args: T;
	model: string;
	mapping?: InferenceProviderMappingEntry | undefined;
	task?: InferenceTask;
}<|MERGE_RESOLUTION|>--- conflicted
+++ resolved
@@ -66,11 +66,8 @@
 	"sambanova",
 	"scaleway",
 	"together",
-<<<<<<< HEAD
 	"wavespeed-ai",
-=======
 	"zai-org",
->>>>>>> b91864d3
 ] as const;
 
 export const PROVIDERS_OR_POLICIES = [...INFERENCE_PROVIDERS, "auto"] as const;
